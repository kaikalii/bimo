--- conflicted
+++ resolved
@@ -26,13 +26,11 @@
         operand: String,
         op: UnOp,
     },
-<<<<<<< HEAD
     InvalidCall {
         called: String,
-=======
+    },
     InvalidEntityDefault {
         default: String,
->>>>>>> 73ed87a4
     },
 }
 
@@ -58,13 +56,10 @@
             RuntimeErrorKind::InvalidUnaryOperation { operand, op } => match op {
                 UnOp::Neg => write!(f, "Unable to negate {}", operand),
             },
-<<<<<<< HEAD
             RuntimeErrorKind::InvalidCall { called } => write!(f, "Unable to call {}", called),
-=======
             RuntimeErrorKind::InvalidEntityDefault { default } => {
                 write!(f, "Entity cannot be default initialized from {}", default)
             }
->>>>>>> 73ed87a4
         }
     }
 }
@@ -202,28 +197,17 @@
             Node::Term(term, _) => self.eval_term(term),
             Node::BinExpr(expr) => self.eval_bin_expr(expr),
             Node::UnExpr(expr) => self.eval_un_expr(expr),
-<<<<<<< HEAD
             Node::Call(expr) => self.eval_call(expr),
-=======
             Node::Access(expr) => self.eval_access_expr(expr),
-            _ => todo!(),
->>>>>>> 73ed87a4
         }
     }
     fn eval_term(&mut self, term: &Term<'i>) -> RuntimeResult<'i> {
         Ok(match term {
             Term::Nil => Value::Nil,
-<<<<<<< HEAD
             Term::Bool(b) => Value::Bool(*b),
-            Term::Int(i) => Value::Int(*i),
-            Term::Real(r) => Value::Real(*r),
+            Term::Int(i) => Value::Num((*i).into()),
+            Term::Real(r) => Value::Num((*r).into()),
             Term::String(s) => Value::String(s.clone()),
-=======
-            Term::Bool(b) => Value::Bool(b),
-            Term::Int(i) => Value::Num(i.into()),
-            Term::Real(r) => Value::Num(r.into()),
-            Term::String(s) => Value::String(s),
->>>>>>> 73ed87a4
             Term::List(nodes) => Value::List(Rc::new(
                 nodes
                     .iter()
@@ -234,8 +218,10 @@
                 let mut map = HashMap::with_capacity_and_hasher(entries.len(), HashState);
                 for entry in entries {
                     match entry {
-                        Entry::Tag(id) => map.insert(Key::Tag(id), Value::Bool(true)),
-                        Entry::Field(id, node) => map.insert(Key::Field(id), self.eval_node(node)?),
+                        Entry::Tag(id) => map.insert(Key::Tag(*id), Value::Bool(true)),
+                        Entry::Field(id, node) => {
+                            map.insert(Key::Field(*id), self.eval_node(node)?)
+                        }
                         Entry::Index(key, val) => {
                             map.insert(Key::Value(self.eval_node(key)?), self.eval_node(val)?)
                         }
@@ -243,7 +229,7 @@
                 }
                 if let Some(node) = default {
                     let span = node.span().clone();
-                    let default = self.eval_node(*node)?;
+                    let default = self.eval_node(node)?;
                     match default {
                         Value::Nil => {}
                         Value::Tag(id) => {
@@ -291,22 +277,13 @@
             })),
         })
     }
-<<<<<<< HEAD
+    fn eval_access_expr(&mut self, _expr: &AccessExpr<'i>) -> RuntimeResult<'i> {
+        todo!()
+    }
     fn eval_bin_expr(&mut self, expr: &BinExpr<'i>) -> RuntimeResult<'i> {
         let left = self.eval_node(&expr.left)?;
-        let right = &expr.right;
-        let mut right = || self.eval_node(&right);
-        let (int, real) = match expr.op {
-=======
-    fn eval_access_expr(&mut self, _expr: AccessExpr<'i>) -> RuntimeResult<'i> {
-        todo!()
-    }
-    fn eval_bin_expr(&mut self, expr: BinExpr<'i>) -> RuntimeResult<'i> {
-        let left = self.eval_node(*expr.left)?;
-        let right = *expr.right;
-        let right = || self.eval_node(right);
+        let mut right = || self.eval_node(&expr.right);
         let bin_fn: BinFn = match expr.op {
->>>>>>> 73ed87a4
             BinOp::Or => return if left.is_truthy() { Ok(left) } else { right() },
             BinOp::And => return if left.is_truthy() { right() } else { Ok(left) },
             BinOp::Add => |a, b| Value::Num(a + b),
@@ -321,11 +298,7 @@
             BinOp::Equals => return Ok(Value::Bool(left == right()?)),
             BinOp::NotEquals => return Ok(Value::Bool(left != right()?)),
         };
-<<<<<<< HEAD
-        bin_op_impl(expr.op, left, right()?, &expr.span, int, real)
-=======
-        bin_op_impl(expr.op, left, right()?, expr.span, bin_fn)
->>>>>>> 73ed87a4
+        bin_op_impl(expr.op, left, right()?, &expr.span, bin_fn)
     }
     fn eval_un_expr(&mut self, expr: &UnExpr<'i>) -> RuntimeResult<'i> {
         let inner = self.eval_node(&expr.inner)?;
@@ -376,14 +349,8 @@
     op: BinOp,
     left: Value<'i>,
     right: Value<'i>,
-<<<<<<< HEAD
     span: &Span<'i>,
-    int: IntBinFn<'i>,
-    real: RealBinFn<'i>,
-=======
-    span: Span<'i>,
     f: BinFn<'i>,
->>>>>>> 73ed87a4
 ) -> RuntimeResult<'i> {
     Ok(match (left, right) {
         (Value::Num(a), Value::Num(b)) => f(a, b),
